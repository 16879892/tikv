--- conflicted
+++ resolved
@@ -158,20 +158,14 @@
         let region = region_state.get_region().clone();
         let start_key = keys::enc_start_key(&region);
         let end_key = keys::enc_end_key(&region);
-<<<<<<< HEAD
-        try!(check_abort(&abort));
+        check_abort(&abort)?;
         box_try!(util::delete_all_in_range(
             &self.kv_db,
             &start_key,
             &end_key,
             self.use_delete_range
         ));
-        try!(check_abort(&abort));
-=======
         check_abort(&abort)?;
-        box_try!(util::delete_all_in_range(&self.kv_db, &start_key, &end_key));
-        check_abort(&abort)?;
->>>>>>> 7dae47ce
 
         let state_key = keys::apply_state_key(region_id);
         let apply_state: RaftApplyState =
